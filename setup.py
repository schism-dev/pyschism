#!/usr/bin/env python
import pathlib
import setuptools  # type: ignore[import]
import subprocess
import sys

subprocess.check_call(
    [sys.executable, '-m', 'pip', 'install', '--upgrade', 'pip'])

subprocess.check_call([sys.executable, '-m', 'pip', 'install', 'wheel'])

try:
    from dunamai import Version
except ImportError:
    subprocess.check_call(
            [sys.executable, '-m', 'pip', 'install', 'dunamai']
    )
    from dunamai import Version  # type: ignore[import]

try:
    version = Version.from_any_vcs().serialize()
except RuntimeError:
    version = '0.0.0'
except ValueError as e:
    if "time data '%cI' does not match format '%Y-%m-%dT%H:%M:%S%z'" in str(e):
        version = '0.0.0'
    else:
        raise

class BuildSchism(setuptools.Command):

    description = "build external SCHISM dependencies"

    user_options = [
        ('url=', None, 'Path for git clone of SCHISM source.'),
        ('branch=', None, 'Branch to use for install'),
        ('hydro=', None, 'Branch to use for install')
    ]

    def initialize_options(self):
        self.url = None
        self.branch = None
        self.hydro = None

    def finalize_options(self):
        self.url = 'https://github.com/schism-dev/schism' if self.url is None \
            else self.url
        self.branch = 'master' if self.branch is None else self.branch
        self.hydro = True if self.hydro is None else bool(self.hydro)

    def run(self):
        print(self.url, self.branch, self.hydro)
        # subprocess.check_call(["git", "clone", "submodules/jigsaw-python"])
        # # install jigsawpy
        # os.chdir(PARENT / 'submodules/jigsaw-python')
        # subprocess.check_call(["git", "checkout", "master"])
        # self.announce('INSTALLING JIGSAWPY', level=3)
        # subprocess.check_call(["python", "setup.py", "install"])
        # # install jigsaw
        # self.announce(
        #     'INSTALLING JIGSAW LIBRARY AND BINARIES FROM '
        #     'https://github.com/dengwirda/jigsaw-python', level=3)
        # os.chdir("external/jigsaw")
        # os.makedirs("build", exist_ok=True)
        # os.chdir("build")
        # gcc, cpp = self._check_gcc_version()
        # subprocess.check_call(
        #     ["cmake", "..",
        #      "-DCMAKE_BUILD_TYPE=Release",
        #      f"-DCMAKE_INSTALL_PREFIX={PYENV_PREFIX}",
        #      f"-DCMAKE_C_COMPILER={gcc}",
        #      f"-DCMAKE_CXX_COMPILER={cpp}",
        #      ])
        # subprocess.check_call(["make", f"-j{cpu_count()}", "install"])
        # libsaw_prefix = list(PYENV_PREFIX.glob("**/*jigsawpy*")).pop() / '_lib'
        # os.makedirs(libsaw_prefix, exist_ok=True)
        # envlib = PYENV_PREFIX / 'lib' / SYSLIB[platform.system()]
        # os.symlink(envlib, libsaw_prefix / envlib.name)
        # os.chdir(PARENT)
        # subprocess.check_call(
        #   ["git", "submodule", "deinit", "-f", "submodules/jigsaw-python"])

parent = pathlib.Path(__file__).parent.absolute()
conf = setuptools.config.read_configuration(parent / 'setup.cfg')
meta = conf['metadata']
setuptools.setup(
    name=meta['name'],
    version=version,
    author=meta['author'],
    author_email=meta['author_email'],
    description=meta['description'],
    long_description=meta['long_description'],
    long_description_content_type="text/markdown",
    url=meta['url'],
    packages=setuptools.find_packages(exclude=['tests', 'examples', 'docs', 'docker']),
    python_requires='>3.6',
    setup_requires=['wheel', 'setuptools_scm', 'setuptools>=41.2',
                    'netcdf-flattener>=1.2.0'],
    include_package_data=True,
    extras_require={'dev': ['coverage', 'flake8', 'nose']},
    cmdclass={
        "build_schism": BuildSchism
    },
    install_requires=[
        'boto3',
        'cdsapi',
        'cf-python',
        'cfgrib',
        'f90nml',
        'fsspec',
        'geopandas',
        'metpy',
        'netCDF4',
        'netcdf-flattener>=1.2.0',
        'ordered-set',
        'psutil',
        'pygeos',
        'pyugrid',
        'rtree',
        'scipy',
        'seawater',
        'sqlalchemy',
        'stormevents',
        'tqdm',
        'tqdm-logging-wrapper',
        'utm',
        'wget',
        'xarray',
        'xmltodict',
        'zarr',
<<<<<<< HEAD
        'pylib-essentials',
=======
>>>>>>> 45795d20
        'appdirs',
    ],
    entry_points={'console_scripts': ['pyschism = pyschism.__main__:main']},
    tests_require=['nose'],
    test_suite='nose.collector',
)<|MERGE_RESOLUTION|>--- conflicted
+++ resolved
@@ -128,10 +128,6 @@
         'xarray',
         'xmltodict',
         'zarr',
-<<<<<<< HEAD
-        'pylib-essentials',
-=======
->>>>>>> 45795d20
         'appdirs',
     ],
     entry_points={'console_scripts': ['pyschism = pyschism.__main__:main']},
