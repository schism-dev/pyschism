import os
import pathlib
import subprocess
import shutil
import tempfile
from typing import Union

import geopandas as gpd
<<<<<<< HEAD
from numba import jit, prange
=======
>>>>>>> f5830fc5
import numpy as np
from shapely.geometry import Polygon, MultiPolygon, Point

from pyschism.forcing.baroclinic import BaroclinicForcing
from pyschism.mesh.base import Gr3


class Gr3Field(Gr3):

    @classmethod
    def constant(cls, hgrid, value):
        obj = cls(**{k: v for k, v in hgrid.to_dict().items() if k
                     in ['nodes', 'elements', 'description', 'crs']})
        obj.values[:] = value
        obj.description = f'{cls.__name__.lower()} {obj.crs}'
        return obj

    def add_region(
            self,
            region: Union[Polygon, MultiPolygon],
            value
    ):
        if isinstance(region, Polygon):
            region = [region]
        gdf1 = gpd.GeoDataFrame(
                {'geometry': region}, crs=self.crs)

        points = [Point(*coord) for coord in self.coords]
        gdf2 = gpd.GeoDataFrame(
                {'geometry': points, 'index': list(range(len(points)))},
                crs=self.crs)
        gdf_in = gpd.sjoin(gdf2, gdf1, op="within")
        picks = ([i.index for i in gdf_in.itertuples()])
        self.values[picks] = value


class Albedo(Gr3Field):
    """ Class for writing albedo.gr3 file with constant value"""
    pass


class Diffmax(Gr3Field):
    pass


class Diffmin(Gr3Field):
    pass


class Watertype(Gr3Field):
    pass


class Fluxflag(Gr3Field):
    pass


class Tvdflag(Gr3Field):
    pass


class Shapiro(Gr3Field):


    @classmethod
    def from_binary(cls, outdir: Union[str, os.PathLike], hgrid, dst_crs):

        _tmpdir = tempfile.TemporaryDirectory()
        tmpdir = pathlib.Path(_tmpdir.name)
        hgrid = hgrid.copy()
        hgrid.transform_to(dst_crs)
        hgrid.write(tmpdir / 'hgrid.gr3')
        subprocess.check_call(['gen_slope_filter'], cwd=tmpdir)
        outdir = pathlib.Path(outdir)
        obj = cls.open(tmpdir / 'slope_filter.gr3')
        obj.description = 'shapiro'
        return obj


class Windrot(Gr3Field):
    pass


class ElevIc(Gr3Field):

    @classmethod
    def default(cls, hgrid, offset=-0.1):
        obj = cls.constant(hgrid, 0.)
        mask = np.logical_and(
                hgrid.values > 0.,
                obj.values < hgrid.values
            )
        idxs = np.where(mask)
        obj.values[idxs] = hgrid.values[idxs] + offset
        return obj


class TempIc(Gr3Field):

    @classmethod
    def from_forcing(cls, gr3: Gr3, forcing: BaroclinicForcing, date):
        obj = cls.constant(gr3, np.nan)
        obj.values[:] = forcing.temperature.interpolate(obj, date)
        return obj


class SaltIc(Gr3Field):

    @classmethod
    def from_forcing(cls, gr3: Gr3, forcing: BaroclinicForcing, date):
        obj = cls.constant(gr3, np.nan)
        obj.values[:] = forcing.salinity.interpolate(obj, date)
        return obj


class Estuary(Gr3Field):
    pass
<<<<<<< HEAD


class Nudge(Gr3Field):

    """
    This class is to generate nudge.gr3 file. The time complexity is O(n^2), which
    is bad for large mesh.
    """

    def gen_nudge(self, outdir: Union[str, os.PathLike], hgrid):

        @jit(nopython=True, parallel=True)
        def compute_nudge(lon, lat, nnode, opbd2, out):

            for idn in prange(nnode):
                if idn in opbd2:
                    rnu = rnu_max
                    distmin = 0.
                else:
                    distmin = np.finfo(np.float64).max
                    for j in opbd2:
                        tmp = np.square(lon[idn]-lon[j-1]) + np.square(lat[idn]-lat[j-1])
                        rl2 = np.sqrt(tmp)
                        if rl2 < distmin:
                            distmin = rl2
                rnu = 0.
                if distmin <= rlmax:
                    rnu = (1-distmin/rlmax)*rnu_max
                out[idn] = rnu

        outdir = pathlib.Path(outdir)

        hgrid = hgrid.to_dict()
        nodes = hgrid['nodes']
        elements = hgrid['elements']
        NE, NP = len(elements), len(nodes)
        lon = []
        lat = []
        for id, (coords, values) in nodes.items():
            lon.append(coords[0])
            lat.append(coords[1])

        bnd = hgrid['boundaries']
        opbd = bnd[None][0]['indexes']
        opbd2 = []
        for idn in opbd:
            opbd2.append(int(idn))

        # Max relax distance in degr
        rlmax = 1.5
        # Max relax strength in days
        rnu_day = 0.25
        rnu_max = 1./rnu_day/86400.

        out = np.zeros([NP])
        compute_nudge(lon, lat, NP, opbd2, out)

        nudge = [f"{rlmax}, {rnu_day}"]
        nudge.extend("\n")
        nudge.append(f"{NE} {NP}")
        nudge.extend("\n")
        for idn, (coords, values) in nodes.items():
            line = [f"{idn}"]
            line.extend([f"{x:<.7e}" for x in coords])
            line.extend([f"{out[int(idn)-1]:<.7e}"])
            line.extend("\n")
            nudge.append(" ".join(line))

        for id, element in elements.items():
            line = [f"{id}"]
            line.append(f"{len(element)}")
            line.extend([f"{e}" for e in element])
            line.extend("\n")
            nudge.append(" ".join(line))

        with open(outdir / 'nudge_pyschism.gr3', 'w+') as fid:
            fid.writelines(nudge)
=======
>>>>>>> f5830fc5
<|MERGE_RESOLUTION|>--- conflicted
+++ resolved
@@ -1,15 +1,11 @@
 import os
 import pathlib
 import subprocess
-import shutil
 import tempfile
 from typing import Union
 
 import geopandas as gpd
-<<<<<<< HEAD
 from numba import jit, prange
-=======
->>>>>>> f5830fc5
 import numpy as np
 from shapely.geometry import Polygon, MultiPolygon, Point
 
@@ -26,6 +22,10 @@
         obj.values[:] = value
         obj.description = f'{cls.__name__.lower()} {obj.crs}'
         return obj
+
+    @classmethod
+    def default(cls, hgrid):
+        raise NotImplementedError(f'No default defined for {cls.__name__}.')
 
     def add_region(
             self,
@@ -47,36 +47,37 @@
 
 
 class Albedo(Gr3Field):
-    """ Class for writing albedo.gr3 file with constant value"""
-    pass
+
+    @classmethod
+    def default(cls, hgrid):
+        return cls.constant(hgrid, 0.15)
 
 
 class Diffmax(Gr3Field):
-    pass
+
+    @classmethod
+    def default(cls, hgrid):
+        return cls.constant(hgrid, 1.)
 
 
 class Diffmin(Gr3Field):
-    pass
+
+    @classmethod
+    def default(cls, hgrid):
+        return cls.constant(hgrid, 1e-6)
 
 
 class Watertype(Gr3Field):
-    pass
 
-
-class Fluxflag(Gr3Field):
-    pass
-
-
-class Tvdflag(Gr3Field):
-    pass
+    @classmethod
+    def default(cls, hgrid):
+        return cls.constant(hgrid, 1.)
 
 
 class Shapiro(Gr3Field):
 
-
     @classmethod
     def from_binary(cls, outdir: Union[str, os.PathLike], hgrid, dst_crs):
-
         _tmpdir = tempfile.TemporaryDirectory()
         tmpdir = pathlib.Path(_tmpdir.name)
         hgrid = hgrid.copy()
@@ -90,7 +91,10 @@
 
 
 class Windrot(Gr3Field):
-    pass
+
+    @classmethod
+    def default(cls, hgrid):
+        return cls.constant(hgrid, 0.)
 
 
 class ElevIc(Gr3Field):
@@ -127,30 +131,30 @@
 
 class Estuary(Gr3Field):
     pass
-<<<<<<< HEAD
 
 
 class Nudge(Gr3Field):
 
-    """
-    This class is to generate nudge.gr3 file. The time complexity is O(n^2), which
-    is bad for large mesh.
-    """
-
-    def gen_nudge(self, outdir: Union[str, os.PathLike], hgrid):
+    def __init__(self, hgrid, rlmax=1.5, rnu_day=0.25):
 
         @jit(nopython=True, parallel=True)
-        def compute_nudge(lon, lat, nnode, opbd2, out):
+        def compute_nudge(lon, lat, opbd, out):
+
+            nnode = lon.shape[0]
+
+            rnu_max = 1./rnu_day/86400.
 
             for idn in prange(nnode):
-                if idn in opbd2:
+                if idn in opbd:
                     rnu = rnu_max
                     distmin = 0.
                 else:
                     distmin = np.finfo(np.float64).max
-                    for j in opbd2:
-                        tmp = np.square(lon[idn]-lon[j-1]) + np.square(lat[idn]-lat[j-1])
-                        rl2 = np.sqrt(tmp)
+                    for j in opbd:
+                        rl2 = np.sqrt(
+                            np.square(lon[idn] - lon[j-1])
+                            + np.square(lat[idn] - lat[j-1])
+                            )
                         if rl2 < distmin:
                             distmin = rl2
                 rnu = 0.
@@ -158,52 +162,16 @@
                     rnu = (1-distmin/rlmax)*rnu_max
                 out[idn] = rnu
 
-        outdir = pathlib.Path(outdir)
+        opbd = []
+        for row in hgrid.boundaries.ocean.itertuples():
+            opbd.extend(row.indexes.tolist())
 
-        hgrid = hgrid.to_dict()
-        nodes = hgrid['nodes']
-        elements = hgrid['elements']
-        NE, NP = len(elements), len(nodes)
-        lon = []
-        lat = []
-        for id, (coords, values) in nodes.items():
-            lon.append(coords[0])
-            lat.append(coords[1])
+        out = np.zeros(hgrid.values.shape)
+        lon, lat = hgrid.get_xy(crs='epsg:4326')
+        compute_nudge(lon, lat, opbd, out)
+        self.values[:] = out
+        self.description = f"{rlmax}, {rnu_day}"
 
-        bnd = hgrid['boundaries']
-        opbd = bnd[None][0]['indexes']
-        opbd2 = []
-        for idn in opbd:
-            opbd2.append(int(idn))
-
-        # Max relax distance in degr
-        rlmax = 1.5
-        # Max relax strength in days
-        rnu_day = 0.25
-        rnu_max = 1./rnu_day/86400.
-
-        out = np.zeros([NP])
-        compute_nudge(lon, lat, NP, opbd2, out)
-
-        nudge = [f"{rlmax}, {rnu_day}"]
-        nudge.extend("\n")
-        nudge.append(f"{NE} {NP}")
-        nudge.extend("\n")
-        for idn, (coords, values) in nodes.items():
-            line = [f"{idn}"]
-            line.extend([f"{x:<.7e}" for x in coords])
-            line.extend([f"{out[int(idn)-1]:<.7e}"])
-            line.extend("\n")
-            nudge.append(" ".join(line))
-
-        for id, element in elements.items():
-            line = [f"{id}"]
-            line.append(f"{len(element)}")
-            line.extend([f"{e}" for e in element])
-            line.extend("\n")
-            nudge.append(" ".join(line))
-
-        with open(outdir / 'nudge_pyschism.gr3', 'w+') as fid:
-            fid.writelines(nudge)
-=======
->>>>>>> f5830fc5
+    @classmethod
+    def default(cls, hgrid):
+        return cls(hgrid)