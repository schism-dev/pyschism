--- conflicted
+++ resolved
@@ -23,16 +23,6 @@
         tmpdir = pathlib.Path(_tmpdir.name)
         hgrid = Hgrid.open(hgrid, crs='EPSG:4326')
         hgrid.write(tmpdir / 'hgrid.gr3')
-<<<<<<< HEAD
-        subprocess.check_call([binary], cwd=tmpdir)
-        return cls.open(tmpdir / 'vgrid.in')
-
-    @classmethod
-    def open(cls, path):
-        path = pathlib.Path(path)
-        if path.name != 'vgrid.in':
-            raise TypeError('Not a valid vgrid.in file.')
-=======
         subprocess.check_call(['gen_vqs'], cwd=tmpdir)
         outdir = pathlib.Path(outdir)
         print(f'write vgrid to dir {outdir}')
@@ -41,14 +31,11 @@
         else:
             shutil.copy2(tmpdir / 'vgrid.in', outdir / 'vgrid.in')
         
->>>>>>> 972951ad
         obj = cls()
         with open(path) as f:
             obj._vgrid = f.read()
         return obj
 
-<<<<<<< HEAD
-=======
     @staticmethod
     def open(path):
         raise NotImplementedError('Vgrid.open()')
@@ -99,7 +86,6 @@
 
         return sigma
 
->>>>>>> 972951ad
     def __str__(self):
         return self._vgrid
 
