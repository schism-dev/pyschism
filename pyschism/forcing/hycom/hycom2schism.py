from datetime import datetime,timedelta
from functools import lru_cache
from multiprocessing import Process
from time import time
from typing import Union, TypeVar
import logging
import os
import pathlib
import shutil
import subprocess
import sys
import tempfile

from matplotlib.transforms import Bbox
from netCDF4 import Dataset
from numba import jit, prange
import netCDF4 as nc
import numpy as np
import scipy as sp
import seawater as sw
import xarray as xr

from pyschism.mesh.base import Nodes, Elements
from pyschism.mesh.vgrid import Vgrid

logger = logging.getLogger(__name__)

PathLike = TypeVar(os.PathLike, str, pathlib.Path, None)

def convert_longitude(ds):
    lon_name = 'lon'
    ds['_lon_adjusted'] = xr.where(
        ds[lon_name] > 180,
        ds[lon_name] - 360,
        ds[lon_name])
    ds = (
        ds.swap_dims({lon_name: '_lon_adjusted'})
        .sel(**{'_lon_adjusted': sorted(ds._lon_adjusted)})
        .drop(lon_name)
    )
    ds = ds.rename({'_lon_adjusted': lon_name})
    return ds

@lru_cache
def get_database(date):
    if date >= datetime(2018, 12, 4):
        return f'GLBy0.08/expt_93.0'
    elif date >= datetime(2018, 1, 1) and date < datetime(2018, 12, 4):
        return f'GLBv0.08/expt_93.0'
    elif date >= datetime(2017, 10, 1) and date < datetime(2018, 1, 1):
        return f'GLBv0.08/expt_92.9'
    elif date >= datetime(2017, 6, 1) and date < datetime(2017, 10, 1):
        return f'GLBv0.08/expt_57.7'
    elif date >= datetime(2017, 2, 1) and date < datetime(2017, 6, 1):
        return f'GLBv0.08/expt_92.8'
    elif date >= datetime(2016, 5, 1) and date < datetime(2017, 2, 1):
        return f'GLBv0.08/expt_57.2'
    elif date >= datetime(2016, 1, 1) and date < datetime(2016, 5, 1):
        return f'GLBv0.08/expt_56.3'
    elif date >= datetime(1994, 1, 1) and date < datetime(2016, 1, 1):
        return f'GLBv0.08/expt_53.X/data/{date.year}'
    raise ValueError(f'No GOFS data for {date} (input must be >= than 1994-01-01).')

@lru_cache
def get_idxs(date, database, bbox):

    if date.strftime("%Y-%m-%d") >= datetime.now().strftime("%Y-%m-%d"):
        date2 = datetime.now() - timedelta(days=1)
        baseurl = f'https://tds.hycom.org/thredds/dodsC/{database}/FMRC/runs/GLBy0.08_930_FMRC_RUN_{date2.strftime("%Y-%m-%dT12:00:00Z")}?depth[0:1:-1],lat[0:1:-1],lon[0:1:-1],time[0:1:-1]'
    else:
        baseurl=f'https://tds.hycom.org/thredds/dodsC/{database}?lat[0:1:-1],lon[0:1:-1],time[0:1:-1],depth[0:1:-1]'

    ds=Dataset(baseurl)
    time1=ds['time']
    times=nc.num2date(time1,units=time1.units,only_use_cftime_datetimes=False)
    
    lon=ds['lon'][:]
    lat=ds['lat'][:]

    # xmin = xmin + 360. if xmin < 0 else xmin
    # xmax = xmax + 360. if xmax < 0 else xmax
    dep=ds['depth'][:]
    lat_idxs=np.where((lat>=bbox.ymin-2.0)&(lat<=bbox.ymax+2.0))[0]
    lon_idxs=np.where((lon>=bbox.xmin-2.0) & (lon<=bbox.xmax+2.0))[0]
    lon=lon[lon_idxs]
    lat=lat[lat_idxs]
    #logger.info(lon_idxs)
    #logger.info(lat_idxs)
    lon_idx1=lon_idxs[0].item()
    lon_idx2=lon_idxs[-1].item()
    #logger.info(f'lon_idx1 is {lon_idx1}, lon_idx2 is {lon_idx2}')
    lat_idx1=lat_idxs[0].item()
    lat_idx2=lat_idxs[-1].item()
    #logger.info(f'lat_idx1 is {lat_idx1}, lat_idx2 is {lat_idx2}')
    
    for ilon in np.arange(len(lon)):
        if lon[ilon] > 180:
            lon[ilon] = lon[ilon]-360.
    #lonc=(np.max(lon)+np.min(lon))/2.0
    #logger.info(f'lonc is {lonc}')
    #latc=(np.max(lat)+np.min(lat))/2.0
    #logger.info(f'latc is {latc}')
    x2, y2=transform_ll_to_cpp(lon, lat)

    idxs=np.where( date == times)[0]
    #check if time_idx is empty
    if len(idxs) == 0:
        #If there is missing data, use the data from the next days, the maximum searching days is 3. Otherwise, stop.
        for i in np.arange(0,3):
            date_before=(date + timedelta(days=int(i)+1)) #.astype(datetime)
            logger.info(f'Try replacing the missing data from {date_before}')
            idxs=np.where(date_before == times)[0]
            if len(idxs) == 0:
                continue
            else:
                break
    if len(idxs) ==0:
        raise ValueError(f'No data for date {date} (data gap).')
    time_idx=idxs.item()

    ds.close()

    return time_idx, lon_idx1, lon_idx2, lat_idx1, lat_idx2, x2, y2

def transform_ll_to_cpp(lon, lat, lonc=-77.07, latc=24.0):
    #lonc=(np.max(lon)+np.min(lon))/2.0
    #logger.info(f'lonc is {lonc}')
    #latc=(np.max(lat)+np.min(lat))/2.0
    #logger.info(f'latc is {latc}')
    longitude=lon/180*np.pi
    latitude=lat/180*np.pi
    radius=6378206.4
    loncc=lonc/180*np.pi
    latcc=latc/180*np.pi
    lon_new=[radius*(longitude[i]-loncc)*np.cos(latcc) for i in np.arange(len(longitude))]
    lat_new=[radius*latitude[i] for i in np.arange(len(latitude))]

    return np.array(lon_new), np.array(lat_new)

def interp_to_points_3d(dep, y2, x2, bxyz, val):
    idxs = np.where(abs(val) > 10000)
    val[idxs] = float('nan')

    val_fd = sp.interpolate.RegularGridInterpolator((dep,y2,x2),np.squeeze(val),'linear', bounds_error=False, fill_value = float('nan'))
    val_int = val_fd(bxyz)
    idxs = np.isnan(val_int)
    if np.sum(idxs) != 0:
        val_int[idxs] = sp.interpolate.griddata(bxyz[~idxs,:], val_int[~idxs], bxyz[idxs,:],'nearest')
    idxs = np.isnan(val_int)
    if np.sum(idxs) != 0:
        raise ValueError(f'There is still missing value for {val}')
    return val_int

def interp_to_points_2d(y2, x2, bxy, val):
    idxs = np.where(abs(val) > 10000)
    val[idxs] = float('nan')
    val_fd = sp.interpolate.RegularGridInterpolator((y2,x2),np.squeeze(val),'linear', bounds_error=False, fill_value = float('nan'))
    val_int = val_fd(bxy)
    idxs = np.isnan(val_int)
    if np.sum(idxs) != 0:
        val_int[idxs] = sp.interpolate.griddata(bxy[~idxs,:], val_int[~idxs], bxy[idxs,:],'nearest')
    idxs = np.isnan(val_int)
    if np.sum(idxs) != 0:
        raise ValueError(f'There is still missing value for {val}')
    return val_int

def ConvertTemp(salt, temp, dep):
    nz = temp.shape[0]
    ny = temp.shape[1]
    nx = temp.shape[2]
    pr = np.ones(temp.shape)
    pre = pr*dep[:,None, None]
    Pr = np.zeros(temp.shape)
    ptemp = sw.ptmp(salt, temp, pre, Pr)*1.00024
    return ptemp

class OpenBoundaryInventory:

    def __init__(self, hgrid, vgrid=None):
        self.hgrid = hgrid
        self.vgrid = Vgrid.default() if vgrid is None else vgrid

    def fetch_data(self, outdir: Union[str, os.PathLike], start_date, rnday, ocean_bnd_ids = [0], elev2D=True, TS=True, UV=True, restart=False, adjust2D=False, lats=None, msl_shifts=None):
        outdir = pathlib.Path(outdir)

        self.start_date = start_date
        self.rnday=rnday
        self.timevector=np.arange(
            self.start_date,
            self.start_date + timedelta(days=self.rnday+1),
            timedelta(days=1)).astype(datetime)

        #Get open boundary
        gdf=self.hgrid.boundaries.open.copy()
        opbd=[]
        #for boundary in gdf.itertuples():
        #    opbd.extend(list(boundary.indexes))
        for ibnd in ocean_bnd_ids:
            opbd.extend(list(gdf.iloc[ibnd].indexes))
        blon = self.hgrid.coords[opbd,0]
        blat = self.hgrid.coords[opbd,1]
        #logger.info(f'blon min {np.min(blon)}, max {np.max(blon)}')
        NOP = len(blon)

        #calculate zcor for 3D
        if TS or UV:
            vd=Vgrid.open(self.vgrid)
            sigma=vd.sigma

            #get bathymetry
            depth = self.hgrid.values

            #compute zcor
            zcor = depth[:,None]*sigma
            nvrt=zcor.shape[1]

            #zcor2=zcor[opbd,:]
            #idxs=np.where(zcor2 > 5000)
            #zcor2[idxs]=5000.0-1.0e-6

            #construct schism grid
            #x2i=np.tile(xi,[nvrt,1]).T
            #y2i=np.tile(yi,[nvrt,1]).T
            #bxyz=np.c_[zcor2.reshape(np.size(zcor2)),y2i.reshape(np.size(y2i)),x2i.reshape(np.size(x2i))]
            #logger.info('Computing SCHISM zcor is done!')

        #create netcdf
        ntimes=self.rnday+1
        nComp1=1
        nComp2=2
        one=1
        #ndt=np.zeros([ntimes])

        if elev2D and restart == False:
            #timeseries_el=np.zeros([ntimes,NOP,nComp1])
            #create netcdf 
            dst_elev = Dataset(outdir / 'elev2D.th.nc', 'w', format='NETCDF4')
            #dimensions
            dst_elev.createDimension('nOpenBndNodes', NOP)
            dst_elev.createDimension('one', one)
            dst_elev.createDimension('time', None)
            dst_elev.createDimension('nLevels', one)
            dst_elev.createDimension('nComponents', nComp1)

            #variables
            dst_elev.createVariable('time_step', 'f', ('one',))
            dst_elev['time_step'][:] = 86400

            dst_elev.createVariable('time', 'f', ('time',))
            #dst_elev['time'][:] = ndt

            dst_elev.createVariable('time_series', 'f', ('time', 'nOpenBndNodes', 'nLevels', 'nComponents'))
            #dst_elev['time_series'][:,:,:,:] = timeseries_el
        elif restart:
            dst_elev = Dataset(outdir / 'elev2D.th.nc', 'a', format='NETCDF4')
            time_idx_restart = dst_elev['time'][:].shape[0]

        if TS and restart == False:
            #timeseries_s=np.zeros([ntimes,NOP,nvrt,nComp1])
            dst_salt = Dataset(outdir / 'SAL_3D.th.nc', 'w', format='NETCDF4')
            #dimensions
            dst_salt.createDimension('nOpenBndNodes', NOP)
            dst_salt.createDimension('one', one)
            dst_salt.createDimension('time', None)
            dst_salt.createDimension('nLevels', nvrt)
            dst_salt.createDimension('nComponents', nComp1)
            #variables
            dst_salt.createVariable('time_step', 'f', ('one',))
            dst_salt['time_step'][:] = 86400

            dst_salt.createVariable('time', 'f', ('time',))
            #dst_salt['time'][:] = ndt

            dst_salt.createVariable('time_series', 'f', ('time', 'nOpenBndNodes', 'nLevels', 'nComponents'))

            #temp
            #timeseries_t=np.zeros([ntimes,NOP,nvrt,nComp1])

            dst_temp = Dataset(outdir / 'TEM_3D.th.nc', 'w', format='NETCDF4')
            #dimensions
            dst_temp.createDimension('nOpenBndNodes', NOP)
            dst_temp.createDimension('one', one)
            dst_temp.createDimension('time', None)
            dst_temp.createDimension('nLevels', nvrt)
            dst_temp.createDimension('nComponents', nComp1)
            #variables
            dst_temp.createVariable('time_step', 'f', ('one',))
            dst_temp['time_step'][:] = 86400

            dst_temp.createVariable('time', 'f', ('time',))
            #dst_temp['time'][:] = ndt

            dst_temp.createVariable('time_series', 'f', ('time', 'nOpenBndNodes', 'nLevels', 'nComponents'))
            #dst_temp['time_series'][:,:,:,:] = timeseries_t
        elif restart:
            dst_salt = Dataset(outdir / 'SAL_3D.th.nc', 'a', format='NETCDF4')
            dst_temp = Dataset(outdir / 'TEM_3D.th.nc', 'a', format='NETCDF4')

        if UV and restart == False:
            #timeseries_uv=np.zeros([ntimes,NOP,nvrt,nComp2])
            dst_uv = Dataset(outdir / 'uv3D.th.nc', 'w', format='NETCDF4')
            #dimensions
            dst_uv.createDimension('nOpenBndNodes', NOP)
            dst_uv.createDimension('one', one)
            dst_uv.createDimension('time', None)
            dst_uv.createDimension('nLevels', nvrt)
            dst_uv.createDimension('nComponents', nComp2)
            #variables
            dst_uv.createVariable('time_step', 'f', ('one',))
            dst_uv['time_step'][:] = 86400

            dst_uv.createVariable('time', 'f', ('time',))
            #dst_uv['time'][:] = ndt
            
            dst_uv.createVariable('time_series', 'f', ('time', 'nOpenBndNodes', 'nLevels', 'nComponents'))
            #dst_uv['time_series'][:,:,:,:] = timeseries_uv

        elif restart:
            dst_uv = Dataset(outdir / 'uv3D.th.nc', 'a', format='NETCDF4')

        logger.info('**** Accessing GOFS data*****')
        t0=time()

        if restart == False: 
            timevector = self.timevector
            it0 = 0
        elif restart:
            timevector = self.timevector[time_idx_restart+1:]
            it0 = time_idx_restart+1

        for it1, date in enumerate(timevector):
            
            it = it0 + it1
        
            database=get_database(date)
            logger.info(f'Fetching data for {date} from database {database}')

            #loop over each open boundary
            ind1 = 0
            ind2 = 0
            #for boundary in gdf.itertuples():
            for ibnd in ocean_bnd_ids:
                #opbd = list(boundary.indexes)
                opbd = list(gdf.iloc[ibnd].indexes)
                ind1 = ind2
                ind2 = ind1 + len(opbd)
                #logger.info(f'ind1 = {ind1}, ind2 = {ind2}')
                blon = self.hgrid.coords[opbd,0]
                blat = self.hgrid.coords[opbd,1]
                xi,yi = transform_ll_to_cpp(blon, blat)
                bxy = np.c_[yi, xi]

                if TS or UV:
                    zcor2=zcor[opbd,:]
                    idxs=np.where(zcor2 > 5000)
                    zcor2[idxs]=5000.0-1.0e-6

                    #construct schism grid
                    x2i=np.tile(xi,[nvrt,1]).T
                    y2i=np.tile(yi,[nvrt,1]).T
                    bxyz=np.c_[zcor2.reshape(np.size(zcor2)),y2i.reshape(np.size(y2i)),x2i.reshape(np.size(x2i))]

                xmin, xmax = np.min(blon), np.max(blon)
                ymin, ymax = np.min(blat), np.max(blat)

                if date.strftime("%Y-%m-%d") >= datetime(2017, 2, 1).strftime("%Y-%m-%d") and  \
                    date.strftime("%Y-%m-%d") < datetime(2017, 6, 1).strftime("%Y-%m-%d") or \
                    date.strftime("%Y-%m-%d") >= datetime(2017, 10, 1).strftime("%Y-%m-%d"):
                    xmin = xmin + 360. if xmin < 0 else xmin
                    xmax = xmax + 360. if xmax < 0 else xmax
                    bbox = Bbox.from_extents(xmin, ymin, xmax, ymax)
                else:
                    bbox = Bbox.from_extents(xmin, ymin, xmax, ymax)
                #logger.info(f'xmin is {xmin}, xmax is {xmax}')

                time_idx, lon_idx1, lon_idx2, lat_idx1, lat_idx2, x2, y2 = get_idxs(date, database, bbox)

                if date.strftime("%Y-%m-%d") >= datetime.now().strftime("%Y-%m-%d"):
                    date2 = datetime.now() - timedelta(days=1)
                    url = f'https://tds.hycom.org/thredds/dodsC/{database}/FMRC/runs/GLBy0.08_930_FMRC_RUN_' + \
                        f'{date2.strftime("%Y-%m-%dT12:00:00Z")}?depth[0:1:-1],lat[{lat_idx1}:1:{lat_idx2}],' + \
                        f'lon[{lon_idx1}:1:{lon_idx2}],time[{time_idx}],' + \
                        f'surf_el[{time_idx}][{lat_idx1}:1:{lat_idx2}][{lon_idx1}:1:{lon_idx2}],' + \
                        f'water_temp[{time_idx}][0:1:39][{lat_idx1}:1:{lat_idx2}][{lon_idx1}:1:{lon_idx2}],' + \
                        f'salinity[{time_idx}][0:1:39][{lat_idx1}:1:{lat_idx2}][{lon_idx1}:1:{lon_idx2}],' + \
                        f'water_u[{time_idx}][0:1:39][{lat_idx1}:1:{lat_idx2}][{lon_idx1}:1:{lon_idx2}],' + \
                        f'water_v[{time_idx}][0:1:39][{lat_idx1}:1:{lat_idx2}][{lon_idx1}:1:{lon_idx2}]'
                        
                else:
                    url=f'https://tds.hycom.org/thredds/dodsC/{database}?lat[{lat_idx1}:1:{lat_idx2}],' + \
                        f'lon[{lon_idx1}:1:{lon_idx2}],depth[0:1:-1],time[{time_idx}],' + \
                        f'surf_el[{time_idx}][{lat_idx1}:1:{lat_idx2}][{lon_idx1}:1:{lon_idx2}],' + \
                        f'water_temp[{time_idx}][0:1:39][{lat_idx1}:1:{lat_idx2}][{lon_idx1}:1:{lon_idx2}],' + \
                        f'salinity[{time_idx}][0:1:39][{lat_idx1}:1:{lat_idx2}][{lon_idx1}:1:{lon_idx2}],' + \
                        f'water_u[{time_idx}][0:1:39][{lat_idx1}:1:{lat_idx2}][{lon_idx1}:1:{lon_idx2}],' + \
                        f'water_v[{time_idx}][0:1:39][{lat_idx1}:1:{lat_idx2}][{lon_idx1}:1:{lon_idx2}]'
                #logger.info(url)
                 
                ds=Dataset(url)
                dep=ds['depth'][:]

                logger.info('****Interpolation starts****')

                #ndt[it]=it*24*3600.

                if elev2D:
                    #ssh
                    ssh=np.squeeze(ds['surf_el'][:,:])

                    ssh_int = interp_to_points_2d(y2, x2, bxy, ssh)
                    dst_elev['time'][it] = it*24*3600.
                    if adjust2D:
                        elev_adjust = np.interp(blat, lats, msl_shifts)
                        dst_elev['time_series'][it,ind1:ind2,0,0] = ssh_int + elev_adjust
                    else:
                        dst_elev['time_series'][it,ind1:ind2,0,0] = ssh_int 

                if TS:
                    #salt
                    salt = np.squeeze(ds['salinity'][:,:,:])

                    salt_int = interp_to_points_3d(dep, y2, x2, bxyz, salt)
                    salt_int = salt_int.reshape(zcor2.shape)
                    #timeseries_s[it,:,:,0]=salt_int
                    dst_salt['time'][it] = it*24*3600.
                    dst_salt['time_series'][it,ind1:ind2,:,0] = salt_int

                    #temp
                    temp = np.squeeze(ds['water_temp'][:,:,:])

                    #Convert temp to potential temp
                    ptemp = ConvertTemp(salt, temp, dep)

                    temp_int = interp_to_points_3d(dep, y2, x2, bxyz, ptemp)
                    temp_int = temp_int.reshape(zcor2.shape)
                    #timeseries_t[it,:,:,0]=temp_int
                    dst_temp['time'][it] = it*24*3600.
                    dst_temp['time_series'][it,ind1:ind2,:,0] = temp_int

                if UV:
                    uvel=np.squeeze(ds['water_u'][:,:,:])
                    vvel=np.squeeze(ds['water_v'][:,:,:])

                    dst_uv['time'][it] = it*24*3600.
                    #uvel
                    uvel_int = interp_to_points_3d(dep, y2, x2, bxyz, uvel)
                    uvel_int = uvel_int.reshape(zcor2.shape)
                    dst_uv['time_series'][it,ind1:ind2,:,0] = uvel_int

                    #vvel
                    vvel_int = interp_to_points_3d(dep, y2, x2, bxyz, vvel)
                    vvel_int = vvel_int.reshape(zcor2.shape)
                    dst_uv['time_series'][it,ind1:ind2,:,1] = vvel_int
                    #timeseries_uv[it,:,:,1]=vvel_int

                ds.close()
        logger.info(f'Writing *th.nc takes {time()-t0} seconds')

class Nudge:

    def __init__(self, ocean_bnd_ids=[0]):

        self.include = None
        self.ocean_bnd_ids = ocean_bnd_ids


    def gen_nudge(self, outdir: Union[str, os.PathLike], hgrid, rlmax = 1.5, rnu_day=0.25):

        @jit(nopython=True, parallel=True)
        def compute_nudge(lon, lat, nnode, opbd, out):
          
            rnu_max = 1.0 / rnu_day / 86400.0
            rnu = 0

            for idn in prange(nnode):
                if idn in opbd:
                    rnu = rnu_max
                    distmin = 0.
                else:
                    distmin = np.finfo(np.float64).max
                    for j in opbd:
                        tmp = np.square(lon[idn]-lon[j]) + np.square(lat[idn]-lat[j])
                        rl2 = np.sqrt(tmp)
                        if rl2 < distmin:
                            distmin=rl2
                rnu = 0.
                if distmin <= rlmax:
                    rnu = (1-distmin/rlmax)*rnu_max
                    #idxs_nudge[idn]=1 #idn
                out[idn] = rnu

        outdir = pathlib.Path(outdir)

        #get nudge zone
        lon=hgrid.coords[:,0]
        lat=hgrid.coords[:,1]

        #Get open boundary
        gdf=hgrid.boundaries.open.copy()
        opbd=[]
        #for boundary in gdf.itertuples():
        for ibnd in self.ocean_bnd_ids:
            opbd.extend(list(gdf.iloc[ibnd].indexes))
        opbd = np.array(opbd)

        elnode=hgrid.elements.array
        NE, NP = len(elnode), len(lon)

        out = np.zeros([NP])
        idxs_nudge=np.zeros(NP, dtype=int)
        t0 = time()
        #compute_nudge(lon, lat, NP, opbd2, idxs_nudge, out)
        compute_nudge(lon, lat, NP, opbd, out)

        idxs=np.where(out > 0)[0]
        idxs_nudge[idxs]=1
        #expand nudging marker to neighbor nodes
        idxs=np.where(np.max(out[elnode], axis=1) > 0)[0]
        fp=elnode[idxs,-1] < 0
        idxs_nudge[elnode[idxs[fp],:3]]=1
        idxs_nudge[elnode[idxs[~fp],:]]=1

        #idxs_nudge=np.delete(idxs_nudge, np.where(idxs_nudge == -99))
        idxs=np.where(idxs_nudge == 1)[0]
        self.include=idxs
        #logger.info(f'len of nudge idxs is {len(idxs)}')
        logger.info(f'It took {time() -t0} seconds to calculate nudge coefficient')

        nudge = [f"{rlmax}, {rnu_day}"]
        nudge.extend("\n")
        nudge.append(f"{NE} {NP}")
        nudge.extend("\n")
        hgrid = hgrid.to_dict()
        nodes = hgrid['nodes']
        elements = hgrid['elements']
        for idn, (coords, values) in nodes.items():
            line = [f"{idn}"]
            line.extend([f"{x:<.7e}" for x in coords])
            line.extend([f"{out[int(idn)-1]:<.7e}"])
            line.extend("\n")
            nudge.append(" ".join(line))

        for id, element in elements.items():
            line = [f"{id}"]
            line.append(f"{len(element)}")
            line.extend([f"{e}" for e in element])
            line.extend("\n")
            nudge.append(" ".join(line))

        with open(outdir / 'TEM_nudge.gr3','w+') as fid:
            fid.writelines(nudge)

        shutil.copy2(outdir / 'TEM_nudge.gr3', outdir / 'SAL_nudge.gr3')

        return self.include

    def fetch_data(self, outdir: Union[str, os.PathLike], hgrid, vgrid, start_date, rnday, restart = False):

        outdir = pathlib.Path(outdir)

        self.start_date = start_date
        self.rnday=rnday
        self.timevector=np.arange(
            self.start_date,
            self.start_date + timedelta(days=self.rnday+1),
            timedelta(days=1)).astype(datetime)

        vd=Vgrid.open(vgrid)
        sigma=vd.sigma

        #Get the index for nudge
        include = self.gen_nudge(outdir,hgrid)

        #get coords of SCHISM
        loni=hgrid.nodes.coords[:,0]
        lati=hgrid.nodes.coords[:,1]

        #get bathymetry
        depth = hgrid.values

        #compute zcor
        zcor = depth[:,None]*sigma
        nvrt=zcor.shape[1]
        #logger.info(f'zcor at node 1098677 is {zcor[1098676,:]}')

        #Get open nudge array 
        nlon = hgrid.coords[include, 0]
        nlat = hgrid.coords[include, 1]
        xi,yi = transform_ll_to_cpp(nlon, nlat)
        bxy = np.c_[yi, xi]

        zcor2=zcor[include,:]
        idxs=np.where(zcor2 > 5000)
        #logger.info(idxs)
        zcor2[idxs]=5000.0-1.0e-6
        #logger.info(f'zcor2 at node 200 is {zcor2[199,:]}')

        #construct schism grid
        x2i=np.tile(xi,[nvrt,1]).T
        y2i=np.tile(yi,[nvrt,1]).T
        bxyz=np.c_[zcor2.reshape(np.size(zcor2)),y2i.reshape(np.size(y2i)),x2i.reshape(np.size(x2i))]
        logger.info('Computing SCHISM zcor is done!')

        #allocate output variables
        nNode=len(include)
        one=1
        ntimes=self.rnday+1

        #timeseries_s=np.zeros([ntimes,nNode,nvrt,one])
        #timeseries_t=np.zeros([ntimes,nNode,nvrt,one])
        #ndt=np.zeros([ntimes])
        if restart:
            dst_temp = Dataset(outdir / 'TEM_nu.nc', 'a', format='NETCDF4')
            dst_salt = Dataset(outdir / 'SAL_nu.nc', 'a', format='NETCDF4')
            time_idx_restart = dst_temp['time'][:].shape[0]
        else:
            dst_temp = Dataset(outdir / 'TEM_nu.nc', 'w', format='NETCDF4')
            #dimensions
            dst_temp.createDimension('node', nNode)
            dst_temp.createDimension('nLevels', nvrt)
            dst_temp.createDimension('one', one)
            dst_temp.createDimension('time', None)
            #variables
            dst_temp.createVariable('time', 'f', ('time',))
            #dst_temp['time'][:] = ndt

            dst_temp.createVariable('map_to_global_node', 'i4', ('node',))
            dst_temp['map_to_global_node'][:] = include+0 

            dst_temp.createVariable('tracer_concentration', 'f', ('time', 'node', 'nLevels', 'one'))
            #dst_temp['tracer_concentration'][:,:,:,:] = timeseries_t

            #salinity
            dst_salt = Dataset(outdir / 'SAL_nu.nc', 'w', format='NETCDF4')
            #dimensions
            dst_salt.createDimension('node', nNode)
            dst_salt.createDimension('nLevels', nvrt)
            dst_salt.createDimension('one', one)
            dst_salt.createDimension('time', None)
            #variables
            dst_salt.createVariable('time', 'f', ('time',))
            #dst_salt['time'][:] = ndt

            dst_salt.createVariable('map_to_global_node', 'i4', ('node',))
            dst_salt['map_to_global_node'][:] = include+0

            dst_salt.createVariable('tracer_concentration', 'f', ('time', 'node', 'nLevels', 'one'))
            #dst_salt['tracer_concentration'][:,:,:,:] = timeseries_s
        

        logger.info('**** Accessing GOFS data*****')
        if restart:
            timevector = self.timevector[time_idx_restart+1:]
            it0 = time_idx_restart
        else:
            timevector = self.timevector
            it0 = 0

        t0=time()
        for it1, date in enumerate(timevector):

            it = it0 + it1

            database=get_database(date)
            logger.info(f'Fetching data for {date} from database {database}')

            xmin, xmax = np.min(nlon), np.max(nlon)
            ymin, ymax = np.min(nlat), np.max(nlat)

            if date.strftime("%Y-%m-%d") >= datetime(2017, 2, 1).strftime("%Y-%m-%d") and  \
                date.strftime("%Y-%m-%d") < datetime(2017, 6, 1).strftime("%Y-%m-%d") or \
                date.strftime("%Y-%m-%d") >= datetime(2017, 10, 1).strftime("%Y-%m-%d"):
                logger.info('Convert xmin and xmax')
                xmin = xmin + 360. if xmin < 0 else xmin
                xmax = xmax + 360. if xmax < 0 else xmax
                bbox = Bbox.from_extents(xmin, ymin, xmax, ymax)
            else:
                bbox = Bbox.from_extents(xmin, ymin, xmax, ymax)
            #logger.info(f'xmin is {xmin}, xmax is {xmax}')

            time_idx, lon_idx1, lon_idx2, lat_idx1, lat_idx2, x2, y2 = get_idxs(date, database, bbox)

            if date.strftime("%Y-%m-%d") >= datetime.now().strftime("%Y-%m-%d"):
                date2 = datetime.now() - timedelta(days=1)
                url = f'https://tds.hycom.org/thredds/dodsC/{database}/FMRC/runs/GLBy0.08_930_FMRC_RUN_' + \
                    f'{date2.strftime("%Y-%m-%dT12:00:00Z")}?depth[0:1:-1],lat[{lat_idx1}:1:{lat_idx2}],' + \
                    f'lon[{lon_idx1}:1:{lon_idx2}],time[{time_idx}],' + \
                    f'water_temp[{time_idx}][0:1:39][{lat_idx1}:1:{lat_idx2}][{lon_idx1}:1:{lon_idx2}],' + \
                    f'salinity[{time_idx}][0:1:39][{lat_idx1}:1:{lat_idx2}][{lon_idx1}:1:{lon_idx2}]'

            else:
                url=f'https://tds.hycom.org/thredds/dodsC/{database}?lat[{lat_idx1}:1:{lat_idx2}],' + \
                    f'lon[{lon_idx1}:1:{lon_idx2}],depth[0:1:-1],time[{time_idx}],' + \
                    f'water_temp[{time_idx}][0:1:39][{lat_idx1}:1:{lat_idx2}][{lon_idx1}:1:{lon_idx2}],' + \
                    f'salinity[{time_idx}][0:1:39][{lat_idx1}:1:{lat_idx2}][{lon_idx1}:1:{lon_idx2}]'
            #logger.info(url)

            ds=Dataset(url)
            salt=np.squeeze(ds['salinity'][:,:,:])
            temp=np.squeeze(ds['water_temp'][:,:,:])
            #logger.info(f'The shape of temp is {temp.shape}')

            #Convert temp to potential temp
            dep=ds['depth'][:]
            ptemp = ConvertTemp(salt, temp, dep)

            logger.info('****Interpolation starts****')

            #ndt[it]=it
            #salt
            dst_salt['time'][it] = it
            salt_int = interp_to_points_3d(dep, y2, x2, bxyz, salt)
            salt_int = salt_int.reshape(zcor2.shape)
            #timeseries_s[it,:,:,0]=salt_int
            dst_salt['tracer_concentration'][it,:,:,0] = salt_int

            #temp
            dst_temp['time'][it] = it
            temp_int = interp_to_points_3d(dep, y2, x2, bxyz, ptemp)
            temp_int = temp_int.reshape(zcor2.shape)
            #timeseries_t[it,:,:,0]=temp_int
            dst_temp['tracer_concentration'][it,:,:,0] = temp_int

            ds.close()

        logger.info(f'Writing *_nu.nc takes {time()-t0} seconds')

class DownloadHycom:

<<<<<<< HEAD
    def __init__(self, hgrid=None):
        if hgrid is not None:
            xmin, xmax = hgrid.coords[:, 0].min(), hgrid.coords[:, 0].max()
            ymin, ymax = hgrid.coords[:, 1].min(), hgrid.coords[:, 1].max()
        else:
            xmin, ymin, xmax, ymax = -180., -90, 180., 90.
        self.bbox = Bbox.from_extents(xmin, ymin, xmax, ymax)

=======
    def __init__(self, hgrid=None, bbox: Bbox = None):
        """
        Bbox is assumed to be in lat/lon
        """

        if hgrid is not None and bbox is not None:
            raise ValueError('Arguments `hgrid` and `bbox` are mutually exclusive.')

        if hgrid is not None:
            xy = hgrid.get_xy(crs='epsg:4326')
            xmin, xmax = xy[:, 0].min(), xy[:, 0].max()
            ymin, ymax = xy[:, 1].min(), xy[:, 1].max()
            self.bbox = Bbox.from_extents(xmin, ymin, xmax, ymax)

        else:
            self.bbox = bbox

    @property
    def bbox(self):
        return self._bbox

    @bbox.setter
    def bbox(self, bbox: Union[Bbox, None]):
        if bbox is None:
            bbox = Bbox.from_extents( -180., -90, 180., 90.)
        if isinstance(bbox, Bbox):
            raise ValueError(f'Argument `bbox` must be of type {Bbox} or None, but got {bbox}.')
        self._bbox = bbox

    def get_dataset(
            self,
            date,
            fmt='schism',
            lat: bool = True,
            lon: bool = True,
            depth: bool = True,
            time: bool = True,
            surf_el: bool = False,
            water_temp: bool = False,
            salinity: bool = False,
            water_u: bool = False,
            water_v: bool = False,
            **other_variables
            ):
        """
        This is a "live" instance of the dataset. Can be used to stream the data without writting to disk.
        """

        # sanitize inputs
        allowed_fmts = ['schism', 'hycom']
        if fmt not in allowed_fmts:
            raise ValueError(f"Argument `fmt` must be one of {', '.join(allowed_fmts)}, but got: {fmt}.")

        # required by SCHISM
        for var in [lat, lon, depth, time, surf_el, water_temp, salinity, water_u, water_v]:
            if not isinstance(var, bool):
                raise TypeError(f'Argument `{var}` must be of type bool, not {var}.')

        for var, state in other_variables.items():
            # let xr.open_dataset handle invalid variable name errors.
            if not isinstance(state, bool):
                raise TypeError(f'Argument `{var}` must be of type bool, not {state}.')

        database = get_database(date)
        logger.info(f'Fetching HYCOM data for {date} from database {database}.')
        time_idx, lon_idx1, lon_idx2, lat_idx1, lat_idx2, x2, y2 = get_idxs(date, database, self.bbox)

        if fmt == 'schism':
            lat = True
            lon = True
            depth = True
            time = True

        if fmt == 'schism' and water_temp:
            salinity = True

        variables = [
                f'lat[{lat_idx1}:1:{lat_idx2}]' if lat else '',
                f'lon[{lon_idx1}:1:{lon_idx2}]' if lon else '',
                'depth[0:1:-1]' if depth else '',
                f'time[{time_idx}]' if time else '',
                f'surf_el[{time_idx}][{lat_idx1}:1:{lat_idx2}][{lon_idx1}:1:{lon_idx2}]' if surf_el else '',
                f'water_temp[{time_idx}][{lat_idx1}:1:{lat_idx2}][{lon_idx1}:1:{lon_idx2}]' if water_temp else '',
                f'salinity[{time_idx}][{lat_idx1}:1:{lat_idx2}][{lon_idx1}:1:{lon_idx2}]' if salinity else '',
                f'water_u[{time_idx}][{lat_idx1}:1:{lat_idx2}][{lon_idx1}:1:{lon_idx2}]' if water_u else '',
                f'water_v[{time_idx}][{lat_idx1}:1:{lat_idx2}][{lon_idx1}:1:{lon_idx2}]' if water_v else '',
                ]
        # use kwargs to request any other variables, error handling is relayed to xr.open_dataset
        variables.extend([
            f'{variable}[{time_idx}][{lat_idx1}:1:{lat_idx2}][{lon_idx1}:1:{lon_idx2}]'
            for variable, state in other_variables.items() if state
            ])
        variables = ','.join(variables)
        ds = xr.open_dataset(f'https://tds.hycom.org/thredds/dodsC/{database}?{variables}')
        if fmt == 'schism':
            ds = convert_longitude(ds)
            ds = ds.rename_dims({'lon':'xlon'})
            ds = ds.rename_dims({'lat':'ylat'})
            ds = ds.rename_vars({'lat':'ylat'})
            ds = ds.rename_vars({'lon':'xlon'})
            if water_temp:
                #ds.assign(water_temp2=ptemp)
                #ds.assign.attrs = ds.water_temp.attrs
                temp = ds.water_temp.values
                salt = ds.salinity.values
                dep = ds.depth.values

                #convert in-situ temperature to potential temperature
                ptemp = ConvertTemp(salt, temp, dep)

                #drop water_temp variable and add new temperature variable
                ds = ds.drop('water_temp')
                ds['temperature']=(['time','depth','lat','lon'], ptemp)
                ds.temperature.attrs = {
                    'long_name': 'Sea water potential temperature',
                    'standard_name': 'sea_water_potential_temperature',
                    'units': 'degC'
                }
        return ds

>>>>>>> d577f497
    def fetch_hycom(
            self,
            date,
            output_path: PathLike = None,
<<<<<<< HEAD
            surf_el: bool = True,
            water_temp:bool = True,
            salinity: bool = True,
            water_u: bool = True,
            water_v: bool = True,
            ):
=======
            **hycom_variables,
            ):

        # set default output_path
>>>>>>> d577f497
        fname = f'hycom_{date.strftime("%Y%m%d")}.nc'
        foutname = pathlib.Path(os.getcwd()) / fname if output_path is None \
                else pathlib.Path(output_path)
        foutname = foutname / fname if foutname.is_dir() else foutname
<<<<<<< HEAD
        for var in [surf_el, water_temp, salinity, water_u, water_v]:
            if not isinstance(var, bool):
                raise TypeError(f'Argument `{var}` must be of type bool, not {var}.')
        database = get_database(date)
        logger.info(f'Fetching HYCOM-formatted data for {date} from database {database}.')
        time_idx, lon_idx1, lon_idx2, lat_idx1, lat_idx2, x2, y2 = get_idxs(date, database, self.bbox)
        url = ''.join([
                f'https://tds.hycom.org/thredds/dodsC/{database}?',
                f'lat[{lat_idx1}:1:{lat_idx2}],',
                f'lon[{lon_idx1}:1:{lon_idx2}],',
                'depth[0:1:-1],',
                f'time[{time_idx}],',
                f'surf_el[{time_idx}][{lat_idx1}:1:{lat_idx2}][{lon_idx1}:1:{lon_idx2}],' if surf_el else '',
                f'water_temp[{time_idx}][{lat_idx1}:1:{lat_idx2}][{lon_idx1}:1:{lon_idx2}],' if water_temp else '',
                f'salinity[{time_idx}][{lat_idx1}:1:{lat_idx2}][{lon_idx1}:1:{lon_idx2}],' if salinity else '',
                f'water_u[{time_idx}][{lat_idx1}:1:{lat_idx2}][{lon_idx1}:1:{lon_idx2}],' if water_u else '',
                f'water_v[{time_idx}][{lat_idx1}:1:{lat_idx2}][{lon_idx1}:1:{lon_idx2}],' if water_v else '',
                ])
        ds = xr.open_dataset(url)
=======
        ds = self.get_dataset(date, fmt='hycom', **hycom_variables)
>>>>>>> d577f497
        ds.to_netcdf(foutname, 'w')
        ds.close()
        return foutname

    def fetch_eta(self, date, fmt='schism', output_path: PathLike = None):
<<<<<<< HEAD
        allowed_fmts = ['schism', 'hycom']
        if fmt not in allowed_fmts:
            raise ValueError(f"Argument `fmt` must be one of {', '.join(allowed_fmts)}, but got: {fmt}.")
=======
>>>>>>> d577f497
        if fmt == 'hycom':
            return self.fetch_hycom(
                    date,
                    output_path=output_path,
                    surf_el=True,
<<<<<<< HEAD
                    water_temp=False,
                    salinity=False,
                    water_u=False,
                    water_v=False
                    )
        database = get_database(date)
        logger.info(f'Fetching SCHISM-formatted SSH data for {date} from GOFS database {database}.')
        time_idx, lon_idx1, lon_idx2, lat_idx1, lat_idx2, x2, y2 = get_idxs(date, database, self.bbox)
        url_ssh = f'https://tds.hycom.org/thredds/dodsC/{database}?lat[{lat_idx1}:1:{lat_idx2}],' + \
            f'lon[{lon_idx1}:1:{lon_idx2}],depth[0:1:-1],time[{time_idx}],' + \
            f'surf_el[{time_idx}][{lat_idx1}:1:{lat_idx2}][{lon_idx1}:1:{lon_idx2}]'

=======
                    )
>>>>>>> d577f497
        fname = f'SSH_{date.strftime("%Y%m%d")}.nc'
        foutname = pathlib.Path(os.getcwd()) / fname if output_path is None \
                else pathlib.Path(output_path)
        foutname = foutname / fname if foutname.is_dir() else foutname
<<<<<<< HEAD
        logger.info(f'filename is {foutname.resolve()}')
        ds = xr.open_dataset(url_ssh)
        ds = convert_longitude(ds)
        ds = ds.rename_dims({'lon':'xlon'})
        ds = ds.rename_dims({'lat':'ylat'})
        ds = ds.rename_vars({'lat':'ylat'})
        ds = ds.rename_vars({'lon':'xlon'})
        ds.to_netcdf(foutname, 'w', 'NETCDF3_CLASSIC', unlimited_dims='time')
        ds.close()
=======
        logger.info(f'Downloading SCHISM-formatted SSH data to file: {foutname.resolve()}.')
        start = time()
        ds = self.get_dataset(date, surf_el=True)
        ds.to_netcdf(foutname, 'w', 'NETCDF3_CLASSIC', unlimited_dims='time')
        ds.close()
        logger.info(f'Downloading SCHISM-formatted SSH data took: {time()-start}')
>>>>>>> d577f497
        return foutname

    def fetch_uv(self, date, fmt='schism', output_path: PathLike = None):
        allowed_fmts = ['schism', 'hycom']
        if fmt not in allowed_fmts:
            raise ValueError(f"Argument `fmt` must be one of {', '.join(allowed_fmts)}, but got: {fmt}.")
        if fmt == 'hycom':
            return self.fetch_hycom(
                    date,
                    output_path=output_path,
<<<<<<< HEAD
                    surf_el=False,
                    water_temp=False,
                    salinity=False,
=======
>>>>>>> d577f497
                    water_u=True,
                    water_v=True
                    )
        fname = f'UV_{date.strftime("%Y%m%d")}.nc'
        foutname = pathlib.Path(os.getcwd()) / fname if output_path is None \
                else pathlib.Path(output_path)
        foutname = foutname / fname if foutname.is_dir() else foutname
<<<<<<< HEAD
        database = get_database(date)
        logger.info(f'Fetching SCHISM-formatted UV data for {date} from GOFS database {database}.')
        time_idx, lon_idx1, lon_idx2, lat_idx1, lat_idx2, x2, y2 = get_idxs(date, database, self.bbox)
        url_uv = f'https://tds.hycom.org/thredds/dodsC/{database}?lat[{lat_idx1}:1:{lat_idx2}],' + \
            f'lon[{lon_idx1}:1:{lon_idx2}],depth[0:1:-1],time[{time_idx}],' + \
            f'water_u[{time_idx}][0:1:39][{lat_idx1}:1:{lat_idx2}][{lon_idx1}:1:{lon_idx2}],' + \
            f'water_v[{time_idx}][0:1:39][{lat_idx1}:1:{lat_idx2}][{lon_idx1}:1:{lon_idx2}]'
        logger.info(f'filename is {foutname.resolve()}')
        ds = xr.open_dataset(url_uv)
        ds = convert_longitude(ds)
        ds = ds.rename_dims({'lon':'xlon'})
        ds = ds.rename_dims({'lat':'ylat'})
        ds = ds.rename_vars({'lat':'ylat'})
        ds = ds.rename_vars({'lon':'xlon'})
        ds.to_netcdf(foutname, 'w', 'NETCDF3_CLASSIC', unlimited_dims='time')
        ds.close()
=======
        logger.info(f'Downloading SCHISM-formatted UV data to file: {foutname.resolve()}.')
        start = time()
        ds = self.get_dataset(date, water_u=True, water_v=True)
        ds.to_netcdf(foutname, 'w', 'NETCDF3_CLASSIC', unlimited_dims='time')
        ds.close()
        logger.info(f'Downoading SCHISM-formatted UV data took: {time()-start}')
>>>>>>> d577f497
        return foutname

    def fetch_st(self, date, fmt='schism', output_path: PathLike = None):
        allowed_fmts = ['schism', 'hycom']
        if fmt not in allowed_fmts:
            raise ValueError(f"Argument `fmt` must be one of {', '.join(allowed_fmts)}, but got: {fmt}.")
        if fmt == 'hycom':
            return self.fetch_hycom(
                    date,
                    output_path=output_path,
<<<<<<< HEAD
                    surf_el=False,
                    water_temp=True,
                    salinity=True,
                    water_u=False,
                    water_v=False
=======
                    water_temp=True,
                    salinity=True,
>>>>>>> d577f497
                    )
        fname = f'ST_{date.strftime("%Y%m%d")}.nc'
        foutname = pathlib.Path(os.getcwd()) / fname if output_path is None \
                else pathlib.Path(output_path)
        foutname = foutname / fname if foutname.is_dir() else foutname
<<<<<<< HEAD
        database = get_database(date)
        logger.info(f'Fetching SCHISM-formatted ST data for {date} from GOFS database {database}.')
        time_idx, lon_idx1, lon_idx2, lat_idx1, lat_idx2, x2, y2 = get_idxs(date, database, self.bbox)
        url_ts = f'https://tds.hycom.org/thredds/dodsC/{database}?lat[{lat_idx1}:1:{lat_idx2}],' + \
            f'lon[{lon_idx1}:1:{lon_idx2}],depth[0:1:-1],time[{time_idx}],' + \
            f'water_temp[{time_idx}][0:1:39][{lat_idx1}:1:{lat_idx2}][{lon_idx1}:1:{lon_idx2}],' + \
            f'salinity[{time_idx}][0:1:39][{lat_idx1}:1:{lat_idx2}][{lon_idx1}:1:{lon_idx2}]'

        logger.info(f'filename is {foutname.resolve()}')

        ds = xr.open_dataset(url_ts)

        temp = ds.water_temp.values
        salt = ds.salinity.values
        dep = ds.depth.values

        #convert in-situ temperature to potential temperature
        ptemp = ConvertTemp(salt, temp, dep)

        #drop water_temp variable and add new temperature variable
        ds = ds.drop('water_temp')
        ds['temperature']=(['time','depth','lat','lon'], ptemp)
        ds.temperature.attrs = {
            'long_name': 'Sea water potential temperature',
            'standard_name': 'sea_water_potential_temperature',
            'units': 'degC'
        }

        #ds.assign(water_temp2=ptemp)
        #ds.assign.attrs = ds.water_temp.attrs

        ds = convert_longitude(ds)
        ds = ds.rename_dims({'lon':'xlon'})
        ds = ds.rename_dims({'lat':'ylat'})
        ds = ds.rename_vars({'lat':'ylat'})
        ds = ds.rename_vars({'lon':'xlon'})
        ds.to_netcdf(foutname, 'w', unlimited_dims='time', encoding={'temperature':{'dtype': 'h', '_FillValue': -30000.,'scale_factor': 0.001, 'add_offset': 20., 'missing_value': -30000.}})
        ds.close()
=======
        logger.info(f'Downloading SCHISM-formatted ST data to file: {foutname.resolve()}.')
        start = time()
        ds = self.get_dataset(date, water_temp=True, salinity=True)
        ds.to_netcdf(foutname, 'w', unlimited_dims='time', encoding={'temperature':{'dtype': 'h', '_FillValue': -30000.,'scale_factor': 0.001, 'add_offset': 20., 'missing_value': -30000.}})
        ds.close()
        logger.info(f'Downoading SCHISM-formatted ST data took: {time()-start}')
>>>>>>> d577f497
        return foutname

    def fetch_data(
            self,
            date,
            fmt='schism',
            eta: Union[bool, PathLike] = True,
            uv: Union[bool, PathLike] = True,
            st: Union[bool, PathLike] = True,
            ):
        '''
        date: datetime.datetime
        fmt: 'schism' - for Fortran code; 'hycom' - raw netCDF from HYCOM
        '''
<<<<<<< HEAD
        
        
=======

>>>>>>> d577f497
        allowed_fmts = ['schism', 'hycom']
        if fmt not in allowed_fmts:
            raise ValueError(f"Argument `fmt` must be one of {', '.join(allowed_fmts)}, but got: {fmt}.")

        if fmt == 'hycom' and np.all([eta is True, uv is True, st is True]):
            return self.fetch_hycom(date, surf_el=eta, water_temp=st, salinity=st, water_u=uv, water_v=uv)

        tasks = []
        if eta:
            tasks.append(Process(
                target=self.fetch_eta,
                args=(date, fmt, None if eta is True else eta)
                ))

        if uv:
            tasks.append(Process(
                target=self.fetch_uv,
                args=(date, fmt, None if uv is True else uv)
                ))

        if st:
            tasks.append(Process(
                target=self.fetch_st,
                args=(date, fmt, None if st is True else st)
                ))

        for task in tasks:
            task.start()
        for task in tasks:
            task.join()

        return<|MERGE_RESOLUTION|>--- conflicted
+++ resolved
@@ -727,16 +727,6 @@
 
 class DownloadHycom:
 
-<<<<<<< HEAD
-    def __init__(self, hgrid=None):
-        if hgrid is not None:
-            xmin, xmax = hgrid.coords[:, 0].min(), hgrid.coords[:, 0].max()
-            ymin, ymax = hgrid.coords[:, 1].min(), hgrid.coords[:, 1].max()
-        else:
-            xmin, ymin, xmax, ymax = -180., -90, 180., 90.
-        self.bbox = Bbox.from_extents(xmin, ymin, xmax, ymax)
-
-=======
     def __init__(self, hgrid=None, bbox: Bbox = None):
         """
         Bbox is assumed to be in lat/lon
@@ -857,105 +847,40 @@
                 }
         return ds
 
->>>>>>> d577f497
     def fetch_hycom(
             self,
             date,
             output_path: PathLike = None,
-<<<<<<< HEAD
-            surf_el: bool = True,
-            water_temp:bool = True,
-            salinity: bool = True,
-            water_u: bool = True,
-            water_v: bool = True,
-            ):
-=======
             **hycom_variables,
             ):
 
         # set default output_path
->>>>>>> d577f497
         fname = f'hycom_{date.strftime("%Y%m%d")}.nc'
         foutname = pathlib.Path(os.getcwd()) / fname if output_path is None \
                 else pathlib.Path(output_path)
         foutname = foutname / fname if foutname.is_dir() else foutname
-<<<<<<< HEAD
-        for var in [surf_el, water_temp, salinity, water_u, water_v]:
-            if not isinstance(var, bool):
-                raise TypeError(f'Argument `{var}` must be of type bool, not {var}.')
-        database = get_database(date)
-        logger.info(f'Fetching HYCOM-formatted data for {date} from database {database}.')
-        time_idx, lon_idx1, lon_idx2, lat_idx1, lat_idx2, x2, y2 = get_idxs(date, database, self.bbox)
-        url = ''.join([
-                f'https://tds.hycom.org/thredds/dodsC/{database}?',
-                f'lat[{lat_idx1}:1:{lat_idx2}],',
-                f'lon[{lon_idx1}:1:{lon_idx2}],',
-                'depth[0:1:-1],',
-                f'time[{time_idx}],',
-                f'surf_el[{time_idx}][{lat_idx1}:1:{lat_idx2}][{lon_idx1}:1:{lon_idx2}],' if surf_el else '',
-                f'water_temp[{time_idx}][{lat_idx1}:1:{lat_idx2}][{lon_idx1}:1:{lon_idx2}],' if water_temp else '',
-                f'salinity[{time_idx}][{lat_idx1}:1:{lat_idx2}][{lon_idx1}:1:{lon_idx2}],' if salinity else '',
-                f'water_u[{time_idx}][{lat_idx1}:1:{lat_idx2}][{lon_idx1}:1:{lon_idx2}],' if water_u else '',
-                f'water_v[{time_idx}][{lat_idx1}:1:{lat_idx2}][{lon_idx1}:1:{lon_idx2}],' if water_v else '',
-                ])
-        ds = xr.open_dataset(url)
-=======
         ds = self.get_dataset(date, fmt='hycom', **hycom_variables)
->>>>>>> d577f497
         ds.to_netcdf(foutname, 'w')
         ds.close()
         return foutname
 
     def fetch_eta(self, date, fmt='schism', output_path: PathLike = None):
-<<<<<<< HEAD
-        allowed_fmts = ['schism', 'hycom']
-        if fmt not in allowed_fmts:
-            raise ValueError(f"Argument `fmt` must be one of {', '.join(allowed_fmts)}, but got: {fmt}.")
-=======
->>>>>>> d577f497
         if fmt == 'hycom':
             return self.fetch_hycom(
                     date,
                     output_path=output_path,
                     surf_el=True,
-<<<<<<< HEAD
-                    water_temp=False,
-                    salinity=False,
-                    water_u=False,
-                    water_v=False
                     )
-        database = get_database(date)
-        logger.info(f'Fetching SCHISM-formatted SSH data for {date} from GOFS database {database}.')
-        time_idx, lon_idx1, lon_idx2, lat_idx1, lat_idx2, x2, y2 = get_idxs(date, database, self.bbox)
-        url_ssh = f'https://tds.hycom.org/thredds/dodsC/{database}?lat[{lat_idx1}:1:{lat_idx2}],' + \
-            f'lon[{lon_idx1}:1:{lon_idx2}],depth[0:1:-1],time[{time_idx}],' + \
-            f'surf_el[{time_idx}][{lat_idx1}:1:{lat_idx2}][{lon_idx1}:1:{lon_idx2}]'
-
-=======
-                    )
->>>>>>> d577f497
         fname = f'SSH_{date.strftime("%Y%m%d")}.nc'
         foutname = pathlib.Path(os.getcwd()) / fname if output_path is None \
                 else pathlib.Path(output_path)
         foutname = foutname / fname if foutname.is_dir() else foutname
-<<<<<<< HEAD
-        logger.info(f'filename is {foutname.resolve()}')
-        ds = xr.open_dataset(url_ssh)
-        ds = convert_longitude(ds)
-        ds = ds.rename_dims({'lon':'xlon'})
-        ds = ds.rename_dims({'lat':'ylat'})
-        ds = ds.rename_vars({'lat':'ylat'})
-        ds = ds.rename_vars({'lon':'xlon'})
-        ds.to_netcdf(foutname, 'w', 'NETCDF3_CLASSIC', unlimited_dims='time')
-        ds.close()
-=======
         logger.info(f'Downloading SCHISM-formatted SSH data to file: {foutname.resolve()}.')
         start = time()
         ds = self.get_dataset(date, surf_el=True)
         ds.to_netcdf(foutname, 'w', 'NETCDF3_CLASSIC', unlimited_dims='time')
         ds.close()
         logger.info(f'Downloading SCHISM-formatted SSH data took: {time()-start}')
->>>>>>> d577f497
         return foutname
 
     def fetch_uv(self, date, fmt='schism', output_path: PathLike = None):
@@ -966,12 +891,6 @@
             return self.fetch_hycom(
                     date,
                     output_path=output_path,
-<<<<<<< HEAD
-                    surf_el=False,
-                    water_temp=False,
-                    salinity=False,
-=======
->>>>>>> d577f497
                     water_u=True,
                     water_v=True
                     )
@@ -979,31 +898,12 @@
         foutname = pathlib.Path(os.getcwd()) / fname if output_path is None \
                 else pathlib.Path(output_path)
         foutname = foutname / fname if foutname.is_dir() else foutname
-<<<<<<< HEAD
-        database = get_database(date)
-        logger.info(f'Fetching SCHISM-formatted UV data for {date} from GOFS database {database}.')
-        time_idx, lon_idx1, lon_idx2, lat_idx1, lat_idx2, x2, y2 = get_idxs(date, database, self.bbox)
-        url_uv = f'https://tds.hycom.org/thredds/dodsC/{database}?lat[{lat_idx1}:1:{lat_idx2}],' + \
-            f'lon[{lon_idx1}:1:{lon_idx2}],depth[0:1:-1],time[{time_idx}],' + \
-            f'water_u[{time_idx}][0:1:39][{lat_idx1}:1:{lat_idx2}][{lon_idx1}:1:{lon_idx2}],' + \
-            f'water_v[{time_idx}][0:1:39][{lat_idx1}:1:{lat_idx2}][{lon_idx1}:1:{lon_idx2}]'
-        logger.info(f'filename is {foutname.resolve()}')
-        ds = xr.open_dataset(url_uv)
-        ds = convert_longitude(ds)
-        ds = ds.rename_dims({'lon':'xlon'})
-        ds = ds.rename_dims({'lat':'ylat'})
-        ds = ds.rename_vars({'lat':'ylat'})
-        ds = ds.rename_vars({'lon':'xlon'})
-        ds.to_netcdf(foutname, 'w', 'NETCDF3_CLASSIC', unlimited_dims='time')
-        ds.close()
-=======
         logger.info(f'Downloading SCHISM-formatted UV data to file: {foutname.resolve()}.')
         start = time()
         ds = self.get_dataset(date, water_u=True, water_v=True)
         ds.to_netcdf(foutname, 'w', 'NETCDF3_CLASSIC', unlimited_dims='time')
         ds.close()
         logger.info(f'Downoading SCHISM-formatted UV data took: {time()-start}')
->>>>>>> d577f497
         return foutname
 
     def fetch_st(self, date, fmt='schism', output_path: PathLike = None):
@@ -1014,68 +914,19 @@
             return self.fetch_hycom(
                     date,
                     output_path=output_path,
-<<<<<<< HEAD
-                    surf_el=False,
                     water_temp=True,
                     salinity=True,
-                    water_u=False,
-                    water_v=False
-=======
-                    water_temp=True,
-                    salinity=True,
->>>>>>> d577f497
                     )
         fname = f'ST_{date.strftime("%Y%m%d")}.nc'
         foutname = pathlib.Path(os.getcwd()) / fname if output_path is None \
                 else pathlib.Path(output_path)
         foutname = foutname / fname if foutname.is_dir() else foutname
-<<<<<<< HEAD
-        database = get_database(date)
-        logger.info(f'Fetching SCHISM-formatted ST data for {date} from GOFS database {database}.')
-        time_idx, lon_idx1, lon_idx2, lat_idx1, lat_idx2, x2, y2 = get_idxs(date, database, self.bbox)
-        url_ts = f'https://tds.hycom.org/thredds/dodsC/{database}?lat[{lat_idx1}:1:{lat_idx2}],' + \
-            f'lon[{lon_idx1}:1:{lon_idx2}],depth[0:1:-1],time[{time_idx}],' + \
-            f'water_temp[{time_idx}][0:1:39][{lat_idx1}:1:{lat_idx2}][{lon_idx1}:1:{lon_idx2}],' + \
-            f'salinity[{time_idx}][0:1:39][{lat_idx1}:1:{lat_idx2}][{lon_idx1}:1:{lon_idx2}]'
-
-        logger.info(f'filename is {foutname.resolve()}')
-
-        ds = xr.open_dataset(url_ts)
-
-        temp = ds.water_temp.values
-        salt = ds.salinity.values
-        dep = ds.depth.values
-
-        #convert in-situ temperature to potential temperature
-        ptemp = ConvertTemp(salt, temp, dep)
-
-        #drop water_temp variable and add new temperature variable
-        ds = ds.drop('water_temp')
-        ds['temperature']=(['time','depth','lat','lon'], ptemp)
-        ds.temperature.attrs = {
-            'long_name': 'Sea water potential temperature',
-            'standard_name': 'sea_water_potential_temperature',
-            'units': 'degC'
-        }
-
-        #ds.assign(water_temp2=ptemp)
-        #ds.assign.attrs = ds.water_temp.attrs
-
-        ds = convert_longitude(ds)
-        ds = ds.rename_dims({'lon':'xlon'})
-        ds = ds.rename_dims({'lat':'ylat'})
-        ds = ds.rename_vars({'lat':'ylat'})
-        ds = ds.rename_vars({'lon':'xlon'})
-        ds.to_netcdf(foutname, 'w', unlimited_dims='time', encoding={'temperature':{'dtype': 'h', '_FillValue': -30000.,'scale_factor': 0.001, 'add_offset': 20., 'missing_value': -30000.}})
-        ds.close()
-=======
         logger.info(f'Downloading SCHISM-formatted ST data to file: {foutname.resolve()}.')
         start = time()
         ds = self.get_dataset(date, water_temp=True, salinity=True)
         ds.to_netcdf(foutname, 'w', unlimited_dims='time', encoding={'temperature':{'dtype': 'h', '_FillValue': -30000.,'scale_factor': 0.001, 'add_offset': 20., 'missing_value': -30000.}})
         ds.close()
         logger.info(f'Downoading SCHISM-formatted ST data took: {time()-start}')
->>>>>>> d577f497
         return foutname
 
     def fetch_data(
@@ -1090,12 +941,7 @@
         date: datetime.datetime
         fmt: 'schism' - for Fortran code; 'hycom' - raw netCDF from HYCOM
         '''
-<<<<<<< HEAD
-        
-        
-=======
-
->>>>>>> d577f497
+
         allowed_fmts = ['schism', 'hycom']
         if fmt not in allowed_fmts:
             raise ValueError(f"Argument `fmt` must be one of {', '.join(allowed_fmts)}, but got: {fmt}.")
